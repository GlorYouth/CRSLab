--- conflicted
+++ resolved
@@ -155,11 +155,7 @@
         if os.environ["CUDA_VISIBLE_DEVICES"] == '-1':
             self.model.named_parameters()
         else:
-<<<<<<< HEAD
             self.model.named_parameters()
-=======
-            self.model.freeze_parameters()
->>>>>>> 09f7030f
         self.init_optim(self.conv_optim_opt, self.model.parameters())
 
         for epoch in range(self.conv_epoch):
