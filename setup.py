--- conflicted
+++ resolved
@@ -10,7 +10,6 @@
 setup_requires = []
 
 install_requires = [
-<<<<<<< HEAD
     'loguru<=0.7.3',
     'tqdm<=4.67.1',
     'numpy<=2.2.5',
@@ -22,9 +21,7 @@
     'fasttext<=0.9.3',
     'scikit-learn<=1.6.1',
     'requests<=2.32.3',
-    'setuptools<=80.7.1'
-=======
->>>>>>> 09f7030f
+    'setuptools<80.0.0'
 ]
 
 classifiers = [
